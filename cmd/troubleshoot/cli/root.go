--- conflicted
+++ resolved
@@ -52,21 +52,6 @@
 						autoFromEnv = false
 					}
 				}
-<<<<<<< HEAD
-				if v.GetBool("auto-update") && autoFromEnv {
-					exe, err := os.Executable()
-					if err != nil {
-						klog.V(1).Infof("Failed to get executable path for auto-update: %v", err)
-					} else {
-						if err := updater.CheckAndUpdate(cmd.Context(), updater.Options{
-							BinaryName:  "support-bundle",
-							CurrentPath: exe,
-							Printf:      func(f string, a ...interface{}) { klog.V(1).Infof(f, a...) },
-						}); err != nil {
-							klog.V(1).Infof("Auto-update failed: %v", err)
-						}
-					}
-=======
 			}
 			if v.GetBool("auto-update") && autoFromEnv {
 				exe, err := os.Executable()
@@ -76,7 +61,6 @@
 						CurrentPath: exe,
 						Printf:      func(f string, a ...interface{}) { fmt.Fprintf(os.Stderr, f, a...) },
 					})
->>>>>>> 84dc8157
 				}
 			}
 		},

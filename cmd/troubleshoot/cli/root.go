--- conflicted
+++ resolved
@@ -52,18 +52,6 @@
 						autoFromEnv = false
 					}
 				}
-<<<<<<< HEAD
-			}
-			if v.GetBool("auto-update") && autoFromEnv {
-				exe, err := os.Executable()
-				if err == nil {
-					_ = updater.CheckAndUpdate(cmd.Context(), updater.Options{
-						BinaryName:  "support-bundle",
-						CurrentPath: exe,
-						Printf:      func(f string, a ...interface{}) { klog.V(1).Infof(f, a...) },
-					})
-=======
-
 				if v.GetBool("auto-update") && autoFromEnv {
 					exe, err := os.Executable()
 					if err == nil {
@@ -73,7 +61,6 @@
 							Printf:      func(f string, a ...interface{}) { fmt.Fprintf(os.Stderr, f, a...) },
 						})
 					}
->>>>>>> 83e6cffe
 				}
 			}
 		},
@@ -119,18 +106,14 @@
 	cmd.AddCommand(Analyze())
 	cmd.AddCommand(Redact())
 	cmd.AddCommand(Diff())
-<<<<<<< HEAD
-=======
 	cmd.AddCommand(Schedule())
 	cmd.AddCommand(UploadCmd())
->>>>>>> 83e6cffe
 	cmd.AddCommand(util.VersionCmd())
 
 	cmd.Flags().StringSlice("redactors", []string{}, "names of the additional redactors to use")
 	cmd.Flags().Bool("redact", true, "enable/disable default redactions")
 
-<<<<<<< HEAD
-	// Tokenization flags (Phase 4 integration)
+	// Tokenization flags
 	cmd.Flags().Bool("tokenize", false, "enable intelligent tokenization instead of simple masking (replaces ***HIDDEN*** with ***TOKEN_TYPE_HASH***)")
 	cmd.Flags().String("redaction-map", "", "generate redaction mapping file at specified path (enables token→original mapping for authorized access)")
 	cmd.Flags().Bool("encrypt-redaction-map", false, "encrypt the redaction mapping file using AES-256 (requires --redaction-map)")
@@ -138,8 +121,6 @@
 	cmd.Flags().Bool("verify-tokenization", false, "validation mode: verify tokenization setup without collecting data")
 	cmd.Flags().String("bundle-id", "", "custom bundle identifier for token correlation (auto-generated if not provided)")
 	cmd.Flags().Bool("tokenization-stats", false, "include detailed tokenization statistics in output")
-=======
->>>>>>> 83e6cffe
 	cmd.Flags().Bool("interactive", true, "enable/disable interactive mode")
 	cmd.Flags().Bool("collect-without-permissions", true, "always generate a support bundle, even if it some require additional permissions")
 	cmd.Flags().StringSliceP("selector", "l", []string{"troubleshoot.sh/kind=support-bundle"}, "selector to filter on for loading additional support bundle specs found in secrets within the cluster")

--- conflicted
+++ resolved
@@ -116,12 +116,7 @@
 	cmd.Flags().StringP("output", "o", "", "specify the output file path for the support bundle")
 	cmd.Flags().Bool("debug", false, "enable debug logging. This is equivalent to --v=0")
 	cmd.Flags().Bool("dry-run", false, "print support bundle spec without collecting anything")
-<<<<<<< HEAD
 	
-=======
-	cmd.Flags().Bool("auto-update", true, "enable automatic binary self-update check and install")
-
->>>>>>> 74811c66
 	// Auto-discovery flags
 	cmd.Flags().Bool("auto", false, "enable auto-discovery of foundational collectors. When used with YAML specs, adds foundational collectors to YAML collectors. When used alone, collects only foundational data")
 	cmd.Flags().Bool("include-images", false, "include container image metadata collection when using auto-discovery")

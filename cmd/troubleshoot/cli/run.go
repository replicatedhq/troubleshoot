--- conflicted
+++ resolved
@@ -172,17 +172,14 @@
 		return errors.Wrap(err, "failed to run collect and analyze process")
 	}
 
-<<<<<<< HEAD
 	analyzeResults, err := supportbundle.AnalyzeAndExtractSupportBundle(&supportBundle.Spec, archivePath)
 	if err != nil {
 		c := color.New(color.FgHiRed)
 		c.Printf("%s\r * %v\n", cursor.ClearEntireLine(), err)
 		// Don't die
 	} else if len(analyzeResults) > 0 {
-=======
-	if len(response.AnalyzerResults) > 0 {
 		interactive := v.GetBool("interactive") && isatty.IsTerminal(os.Stdout.Fd())
->>>>>>> 465a5336
+
 
 		if interactive {
 			close(finishedCh) // this removes the spinner

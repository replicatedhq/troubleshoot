--- conflicted
+++ resolved
@@ -325,15 +325,8 @@
 			APIVersion: "troubleshoot.sh/v1beta2",
 			Kind:       "SupportBundle",
 		},
-<<<<<<< HEAD
-		Metadata: troubleshootv1beta2.SupportBundleMetadata{
-			ObjectMeta: metav1.ObjectMeta{
-				Name: "merged-support-bundle-spec",
-			},
-=======
 		ObjectMeta: metav1.ObjectMeta{
 			Name: "merged-support-bundle-spec",
->>>>>>> 544a7000
 		},
 	}
 
@@ -343,11 +336,7 @@
 		sb := sb
 		mainBundle = supportbundle.ConcatSpec(mainBundle, &sb)
 		//check if sb has metadata and if it has RunHostCollectorsInPod set to true
-<<<<<<< HEAD
-		if !reflect.DeepEqual(sb.Metadata.ObjectMeta, metav1.ObjectMeta{}) && sb.Spec.RunHostCollectorsInPod {
-=======
 		if !reflect.DeepEqual(sb.ObjectMeta, metav1.ObjectMeta{}) && sb.Spec.RunHostCollectorsInPod {
->>>>>>> 544a7000
 			enableRunHostCollectorsInPod = sb.Spec.RunHostCollectorsInPod
 		}
 	}

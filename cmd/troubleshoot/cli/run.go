package cli

import (
	"archive/tar"
	"bytes"
	"context"
	"crypto/tls"
	"encoding/json"
	"fmt"
	"io"
	"io/ioutil"
	"net/http"
	"net/url"
	"os"
	"path/filepath"
	"sort"
	"strings"
	"time"

	cursor "github.com/ahmetalpbalkan/go-cursor"
	"github.com/fatih/color"
	"github.com/manifoldco/promptui"
	"github.com/mattn/go-isatty"
	"github.com/mholt/archiver"
	"github.com/pkg/errors"
	"github.com/replicatedhq/troubleshoot/cmd/util"
	analyzer "github.com/replicatedhq/troubleshoot/pkg/analyze"
	troubleshootv1beta2 "github.com/replicatedhq/troubleshoot/pkg/apis/troubleshoot/v1beta2"
	"github.com/replicatedhq/troubleshoot/pkg/client/troubleshootclientset/scheme"
	troubleshootclientsetscheme "github.com/replicatedhq/troubleshoot/pkg/client/troubleshootclientset/scheme"
	"github.com/replicatedhq/troubleshoot/pkg/collect"
	"github.com/replicatedhq/troubleshoot/pkg/convert"
	"github.com/replicatedhq/troubleshoot/pkg/docrewrite"
	"github.com/replicatedhq/troubleshoot/pkg/k8sutil"
	"github.com/replicatedhq/troubleshoot/pkg/redact"
	"github.com/replicatedhq/troubleshoot/pkg/specs"
	"github.com/spf13/viper"
	spin "github.com/tj/go-spin"
	metav1 "k8s.io/apimachinery/pkg/apis/meta/v1"
)

var (
	httpClient *http.Client
)

func runTroubleshoot(v *viper.Viper, arg string) error {
	fmt.Print(cursor.Hide())
	defer fmt.Print(cursor.Show())

	if v.GetBool("allow-insecure-connections") || v.GetBool("insecure-skip-tls-verify") {
		httpClient = &http.Client{Transport: &http.Transport{
			TLSClientConfig: &tls.Config{InsecureSkipVerify: true},
		}}
	} else {
		httpClient = http.DefaultClient
	}

	collectorContent, err := loadSpec(v, arg)
	if err != nil {
		return errors.Wrap(err, "failed to load collector spec")
	}

	multidocs := strings.Split(string(collectorContent), "\n---\n")

	// we suppory both raw collector kinds and supportbundle kinds here
	supportBundleSpec, err := parseSupportBundleFromDoc([]byte(multidocs[0]))
	if err != nil {
		return errors.Wrap(err, "failed to parse collector")
	}

	troubleshootclientsetscheme.AddToScheme(scheme.Scheme)
	decode := scheme.Codecs.UniversalDeserializer().Decode

	additionalRedactors := &troubleshootv1beta2.Redactor{}
	for idx, redactor := range v.GetStringSlice("redactors") {
		redactorContent, err := loadSpec(v, redactor)
		if err != nil {
			return errors.Wrapf(err, "failed to load redactor spec #%d", idx)
		}
		redactorContent, err = docrewrite.ConvertToV1Beta2(redactorContent)
		if err != nil {
			return errors.Wrap(err, "failed to convert to v1beta2")
		}
		obj, _, err := decode([]byte(redactorContent), nil, nil)
		if err != nil {
			return errors.Wrapf(err, "failed to parse redactors %s", redactor)
		}
		loopRedactors, ok := obj.(*troubleshootv1beta2.Redactor)
		if !ok {
			return fmt.Errorf("%s is not a troubleshootv1beta2 redactor type", redactor)
		}
		if loopRedactors != nil {
			additionalRedactors.Spec.Redactors = append(additionalRedactors.Spec.Redactors, loopRedactors.Spec.Redactors...)
		}
	}

	for i, additionalDoc := range multidocs {
		if i == 0 {
			continue
		}
		additionalDoc, err := docrewrite.ConvertToV1Beta2([]byte(additionalDoc))
		if err != nil {
			return errors.Wrap(err, "failed to convert to v1beta2")
		}
		obj, _, err := decode(additionalDoc, nil, nil)
		if err != nil {
			return errors.Wrapf(err, "failed to parse additional doc %d", i)
		}
		multidocRedactors, ok := obj.(*troubleshootv1beta2.Redactor)
		if !ok {
			continue
		}
		additionalRedactors.Spec.Redactors = append(additionalRedactors.Spec.Redactors, multidocRedactors.Spec.Redactors...)
	}

	s := spin.New()
	finishedCh := make(chan bool, 1)
	progressChan := make(chan interface{}, 0) // non-zero buffer can result in missed messages
	isFinishedChClosed := false
	go func() {
		currentDir := ""
		for {
			select {
			case msg := <-progressChan:
				switch msg := msg.(type) {
				case error:
					c := color.New(color.FgHiRed)
					c.Println(fmt.Sprintf("%s\r * %v", cursor.ClearEntireLine(), msg))
				case string:
					currentDir = filepath.Base(msg)
				}
			case <-finishedCh:
				fmt.Printf("\r%s\r", cursor.ClearEntireLine())
				return
			case <-time.After(time.Millisecond * 100):
				if currentDir == "" {
					fmt.Printf("\r%s \033[36mCollecting support bundle\033[m %s", cursor.ClearEntireLine(), s.Next())
				} else {
					fmt.Printf("\r%s \033[36mCollecting support bundle\033[m %s %s", cursor.ClearEntireLine(), s.Next(), currentDir)
				}
			}
		}
	}()
	defer func() {
		if !isFinishedChClosed {
			close(finishedCh)
		}
	}()

	archivePath, protected, err := runCollectors(v, supportBundleSpec, additionalRedactors, progressChan)
	if err != nil {
		return errors.Wrap(err, "run collectors")
	}

	fmt.Printf("\r%s\r", cursor.ClearEntireLine())

	// upload if needed
	fileUploaded := false
	if len(supportBundleSpec.Spec.AfterCollection) > 0 {
		for _, ac := range supportBundleSpec.Spec.AfterCollection {
			if ac.UploadResultsTo != nil {
				if err := uploadSupportBundle(ac.UploadResultsTo, archivePath); err != nil {
					c := color.New(color.FgHiRed)
					c.Printf("%s\r * Failed to upload support bundle: %v\n", cursor.ClearEntireLine(), err)
				} else {
					fileUploaded = true
				}
			} else if ac.Callback != nil {
				if err := callbackSupportBundleAPI(ac.Callback, archivePath); err != nil {
					c := color.New(color.FgHiRed)
					c.Printf("%s\r * Failed to notify API that support bundle has been uploaded: %v\n", cursor.ClearEntireLine(), err)
				}
			}
		}

	}

	// perform analysis, if possible
	if len(supportBundleSpec.Spec.Analyzers) > 0 {
		tmpDir, err := ioutil.TempDir("", "troubleshoot")
		if err != nil {
			c := color.New(color.FgHiRed)
			c.Printf("%s\r * Failed to make directory for analysis: %v\n", cursor.ClearEntireLine(), err)
		}

		f, err := os.Open(archivePath)
		if err != nil {
			c := color.New(color.FgHiRed)
			c.Printf("%s\r * Failed to open support bundle for analysis: %v\n", cursor.ClearEntireLine(), err)

		}
		if err := analyzer.ExtractTroubleshootBundle(f, tmpDir); err != nil {
			c := color.New(color.FgHiRed)
			c.Printf("%s\r * Failed to extract support bundle for analysis: %v\n", cursor.ClearEntireLine(), err)
		}

		analyzeResults, err := analyzer.AnalyzeLocal(tmpDir, supportBundleSpec.Spec.Analyzers, protected)
		if err != nil {
			c := color.New(color.FgHiRed)
			c.Printf("%s\r * Failed to analyze support bundle: %v\n", cursor.ClearEntireLine(), err)
		}

		interactive := isatty.IsTerminal(os.Stdout.Fd())

		if interactive {
			close(finishedCh) // this removes the spinner
			isFinishedChClosed = true

			if err := showInteractiveResults(supportBundleSpec.Name, analyzeResults); err != nil {
				interactive = false
			}
		}

		if !interactive {
			data := convert.FromAnalyzerResult(analyzeResults)
			formatted, err := json.MarshalIndent(data, "", "    ")
			if err != nil {
				c := color.New(color.FgHiRed)
				c.Printf("%s\r * Failed to format analysis: %v\n", cursor.ClearEntireLine(), err)
			}

			fmt.Printf("%s", formatted)
		}
	}

	if !fileUploaded {
		msg := archivePath
		if appName := supportBundleSpec.Labels["applicationName"]; appName != "" {
			f := `A support bundle for %s has been created in this directory
named %s. Please upload it on the Troubleshoot page of
the %s Admin Console to begin analysis.`
			msg = fmt.Sprintf(f, appName, archivePath, appName)
		}

		fmt.Printf("%s\n", msg)

		return nil
	}

	fmt.Printf("\r%s\r", cursor.ClearEntireLine())
	if fileUploaded {
		fmt.Printf("A support bundle has been created and uploaded to your cluster for analysis. Please visit the Troubleshoot page to continue.\n")
		fmt.Printf("A copy of this support bundle was written to the current directory, named %q\n", archivePath)
	} else {
		fmt.Printf("A support bundle has been created in the current directory named %q\n", archivePath)
	}
	return nil
}

func loadSpec(v *viper.Viper, arg string) ([]byte, error) {
	var err error
	if strings.HasPrefix(arg, "secret/") {
		// format secret/namespace-name/secret-name
		pathParts := strings.Split(arg, "/")
		if len(pathParts) != 3 {
			return nil, errors.Errorf("path %s must have 3 components", arg)
		}

		spec, err := specs.LoadFromSecret(pathParts[1], pathParts[2], "support-bundle-spec")
		if err != nil {
			return nil, errors.Wrap(err, "failed to get spec from secret")
		}

		return spec, nil
	}

	if _, err = os.Stat(arg); err == nil {
		b, err := ioutil.ReadFile(arg)
		if err != nil {
			return nil, errors.Wrap(err, "read spec file")
		}

		return b, nil
	} else if !util.IsURL(arg) {
		return nil, fmt.Errorf("%s is not a URL and was not found (err %s)", arg, err)
	}

	spec, err := loadSpecFromURL(v, arg)
	if err != nil {
		return nil, errors.Wrap(err, "failed to get spec from URL")
	}
	return spec, nil
}

func loadSpecFromURL(v *viper.Viper, arg string) ([]byte, error) {
	for {
		req, err := http.NewRequest("GET", arg, nil)
		if err != nil {
			return nil, errors.Wrap(err, "make request")
		}
		req.Header.Set("User-Agent", "Replicated_Troubleshoot/v1beta1")
		req.Header.Set("Bundle-Upload-Host", fmt.Sprintf("%s://%s", req.URL.Scheme, req.URL.Host))
		resp, err := httpClient.Do(req)
		if err != nil {
			if shouldRetryRequest(err) {
				continue
			}
			return nil, errors.Wrap(err, "execute request")
		}
		defer resp.Body.Close()

		body, err := ioutil.ReadAll(resp.Body)
		if err != nil {
			return nil, errors.Wrap(err, "read responce body")
		}

		return body, nil
	}
}

func parseSupportBundleFromDoc(doc []byte) (*troubleshootv1beta2.SupportBundle, error) {
	doc, err := docrewrite.ConvertToV1Beta2(doc)
	if err != nil {
		return nil, errors.Wrap(err, "failed to convert to v1beta2")
	}

	troubleshootclientsetscheme.AddToScheme(scheme.Scheme)
	decode := scheme.Codecs.UniversalDeserializer().Decode

	obj, _, err := decode(doc, nil, nil)
	if err != nil {
		return nil, errors.Wrap(err, "failed to parse document")
	}

	collector, ok := obj.(*troubleshootv1beta2.Collector)
	if ok {
		supportBundle := troubleshootv1beta2.SupportBundle{
			TypeMeta: metav1.TypeMeta{
				APIVersion: "troubleshoot.sh/v1beta2",
				Kind:       "SupportBundle",
			},
			ObjectMeta: collector.ObjectMeta,
			Spec: troubleshootv1beta2.SupportBundleSpec{
				Collectors:      collector.Spec.Collectors,
				Analyzers:       []*troubleshootv1beta2.Analyze{},
				AfterCollection: collector.Spec.AfterCollection,
			},
		}

		return &supportBundle, nil
	}

	supportBundle, ok := obj.(*troubleshootv1beta2.SupportBundle)
	if ok {
		return supportBundle, nil
	}

	return nil, errors.New("spec was not parseable as a troubleshoot kind")
}

func shouldRetryRequest(err error) bool {
	if strings.Contains(err.Error(), "x509") && httpClient == http.DefaultClient && canTryInsecure() {
		httpClient = &http.Client{Transport: &http.Transport{
			TLSClientConfig: &tls.Config{InsecureSkipVerify: true},
		}}
		return true
	}
	return false
}

func canTryInsecure() bool {
	if !isatty.IsTerminal(os.Stdout.Fd()) {
		return false
	}
	prompt := promptui.Prompt{
		Label:     "Connection appears to be insecure. Would you like to attempt to create a support bundle anyway?",
		IsConfirm: true,
	}

	_, err := prompt.Run()
	if err != nil {
		return false
	}

	return true
}

<<<<<<< HEAD
func runCollectors(v *viper.Viper, supportBundle *troubleshootv1beta2.SupportBundle, additionalRedactors *troubleshootv1beta2.Redactor, progressChan chan interface{}) (string, map[string][]byte, error) {
	protected := make(map[string][]byte)
	bundlePath, err := ioutil.TempDir("", "troubleshoot")
=======
func runCollectors(v *viper.Viper, collectors []*troubleshootv1beta2.Collect, additionalRedactors *troubleshootv1beta2.Redactor, progressChan chan interface{}) (string, error) {
	tmpDir, err := ioutil.TempDir("", "troubleshoot")
>>>>>>> 014a7169
	if err != nil {
		return "", nil, errors.Wrap(err, "create temp dir")
	}
	defer os.RemoveAll(tmpDir)

	filename, err := findFileName("support-bundle-"+time.Now().Format("2006-01-02T15_04_05"), "tar.gz")
	if err != nil {
		return "", errors.Wrap(err, "find file name")
	}

	bundlePath := filepath.Join(tmpDir, strings.TrimSuffix(filename, ".tar.gz"))
	if err := os.MkdirAll(bundlePath, 0777); err != nil {
		return "", errors.Wrap(err, "create bundle dir")
	}

	if err = writeVersionFile(bundlePath); err != nil {
		return "", nil, errors.Wrap(err, "write version file")
	}

	collectSpecs := make([]*troubleshootv1beta2.Collect, 0, 0)
	collectSpecs = append(collectSpecs, supportBundle.Spec.Collectors...)
	collectSpecs = ensureCollectorInList(collectSpecs, troubleshootv1beta2.Collect{ClusterInfo: &troubleshootv1beta2.ClusterInfo{}})
	collectSpecs = ensureCollectorInList(collectSpecs, troubleshootv1beta2.Collect{ClusterResources: &troubleshootv1beta2.ClusterResources{}})

	config, err := k8sutil.GetRESTConfig()
	if err != nil {
		return "", nil, errors.Wrap(err, "failed to convert kube flags to rest config")
	}

	var cleanedCollectors collect.Collectors
	for _, desiredCollector := range collectSpecs {
		collector := collect.Collector{
			Redact:       true,
			Collect:      desiredCollector,
			ClientConfig: config,
			Namespace:    v.GetString("namespace"),
			PathPrefix:   filepath.Base(bundlePath),
		}
		cleanedCollectors = append(cleanedCollectors, &collector)
	}

	if err := cleanedCollectors.CheckRBAC(context.Background()); err != nil {
		return "", nil, errors.Wrap(err, "failed to check RBAC for collectors")
	}

	foundForbidden := false
	for _, c := range cleanedCollectors {
		for _, e := range c.RBACErrors {
			foundForbidden = true
			progressChan <- e
		}
	}

	if foundForbidden && !v.GetBool("collect-without-permissions") {
		return "", nil, errors.New("insufficient permissions to run all collectors")
	}

	globalRedactors := []*troubleshootv1beta2.Redact{}
	if additionalRedactors != nil {
		globalRedactors = additionalRedactors.Spec.Redactors
	}
	if v.GetString("since-time") != "" || v.GetString("since") != "" {
		err := parseTimeFlags(v, progressChan, &cleanedCollectors)
		if err != nil {
			return "", err
		}
	}

	// Run preflights collectors synchronously
	for _, collector := range cleanedCollectors {
		if len(collector.RBACErrors) > 0 {
			// don't skip clusterResources collector due to RBAC issues
			if collector.Collect.ClusterResources == nil {
				progressChan <- fmt.Sprintf("skipping collector %s with insufficient RBAC permissions", collector.GetDisplayName())
				continue
			}
		}
		progressChan <- collector.GetDisplayName()

		result, notRedacted, err := collector.RunCollectorSync(globalRedactors, supportBundle.Spec.Analyzers)
		if err != nil {
			progressChan <- fmt.Errorf("failed to run collector %q: %v", collector.GetDisplayName(), err)
			continue
		}
		if notRedacted != nil {
			for k, v := range notRedacted {
				protected[k] = v
			}
		}
		if result != nil {
			// results already contain the bundle dir name in their paths
			err = saveCollectorOutput(result, filepath.Dir(bundlePath), collector)
			if err != nil {
				progressChan <- fmt.Errorf("failed to parse collector spec %q: %v", collector.GetDisplayName(), err)
				continue
			}
		}
	}

<<<<<<< HEAD
	filename, err := findFileName("support-bundle-"+time.Now().Format("2006-01-02T15:04:05"), "tar.gz")
	if err != nil {
		return "", nil, errors.Wrap(err, "find file name")
	}

=======
>>>>>>> 014a7169
	if err := tarSupportBundleDir(bundlePath, filename); err != nil {
		return "", nil, errors.Wrap(err, "create bundle file")
	}

	return filename, protected, nil
}

func saveCollectorOutput(output map[string][]byte, bundlePath string, c *collect.Collector) error {
	for filename, maybeContents := range output {
		if c.Collect.Copy != nil {
			err := untarAndSave(maybeContents, filepath.Join(bundlePath, filepath.Dir(filename)))
			if err != nil {
				return errors.Wrap(err, "extract copied files")
			}
			continue
		}
		fileDir, fileName := filepath.Split(filename)
		outPath := filepath.Join(bundlePath, fileDir)

		if err := os.MkdirAll(outPath, 0777); err != nil {
			return errors.Wrap(err, "create output file")
		}

		if err := writeFile(filepath.Join(outPath, fileName), maybeContents); err != nil {
			return errors.Wrap(err, "write collector output")
		}
	}

	return nil
}

func untarAndSave(tarFile []byte, bundlePath string) error {
	keys := make([]string, 0)
	dirs := make(map[string]*tar.Header)
	files := make(map[string][]byte)
	fileHeaders := make(map[string]*tar.Header)
	tarReader := tar.NewReader(bytes.NewBuffer(tarFile))
	//Extract and separate tar contentes in file and folders, keeping header info from each one.
	for {
		header, err := tarReader.Next()
		if err != nil {
			if err != io.EOF {
				return err
			}
			break
		}
		switch header.Typeflag {
		case tar.TypeDir:
			dirs[header.Name] = header
		case tar.TypeReg:
			file := new(bytes.Buffer)
			_, err = io.Copy(file, tarReader)
			if err != nil {
				return err
			}
			files[header.Name] = file.Bytes()
			fileHeaders[header.Name] = header
		default:
			return fmt.Errorf("Tar file entry %s contained unsupported file type %v", header.Name, header.FileInfo().Mode())
		}
	}
	//Create directories from base path: <namespace>/<pod name>/containerPath
	if err := os.MkdirAll(filepath.Join(bundlePath), 0777); err != nil {
		return errors.Wrap(err, "create output file")
	}
	//Order folders stored in variable keys to start always by parent folder. That way folder info is preserved.
	for k := range dirs {
		keys = append(keys, k)
	}
	sort.Strings(keys)
	//Orderly create folders.
	for _, k := range keys {
		if err := os.Mkdir(filepath.Join(bundlePath, k), dirs[k].FileInfo().Mode().Perm()); err != nil {
			return errors.Wrap(err, "create output file")
		}
	}
	//Populate folders with respective files and its permissions stored in the header.
	for k, v := range files {
		if err := ioutil.WriteFile(filepath.Join(bundlePath, k), v, fileHeaders[k].FileInfo().Mode().Perm()); err != nil {
			return err
		}
	}
	return nil
}
func uploadSupportBundle(r *troubleshootv1beta2.ResultRequest, archivePath string) error {
	contentType := getExpectedContentType(r.URI)
	if contentType != "" && contentType != "application/tar+gzip" {
		return fmt.Errorf("cannot upload content type %s", contentType)
	}

	for {
		f, err := os.Open(archivePath)
		if err != nil {
			return errors.Wrap(err, "open file")
		}
		defer f.Close()

		fileStat, err := f.Stat()
		if err != nil {
			return errors.Wrap(err, "stat file")
		}

		req, err := http.NewRequest(r.Method, r.URI, f)
		if err != nil {
			return errors.Wrap(err, "create request")
		}
		req.ContentLength = fileStat.Size()
		if contentType != "" {
			req.Header.Set("Content-Type", contentType)
		}

		resp, err := httpClient.Do(req)
		if err != nil {
			if shouldRetryRequest(err) {
				continue
			}
			return errors.Wrap(err, "execute request")
		}

		if resp.StatusCode >= 300 {
			return fmt.Errorf("unexpected status code %d", resp.StatusCode)
		}

		break
	}

	// send redaction report
	if r.RedactURI != "" {
		type PutSupportBundleRedactions struct {
			Redactions redact.RedactionList `json:"redactions"`
		}

		redactBytes, err := json.Marshal(PutSupportBundleRedactions{Redactions: redact.GetRedactionList()})
		if err != nil {
			return errors.Wrap(err, "get redaction report")
		}

		for {
			req, err := http.NewRequest("PUT", r.RedactURI, bytes.NewReader(redactBytes))
			if err != nil {
				return errors.Wrap(err, "create redaction report request")
			}
			req.ContentLength = int64(len(redactBytes))

			resp, err := httpClient.Do(req)
			if err != nil {
				if shouldRetryRequest(err) {
					continue
				}
				return errors.Wrap(err, "execute redaction request")
			}

			if resp.StatusCode >= 300 {
				return fmt.Errorf("unexpected redaction status code %d", resp.StatusCode)
			}

			break
		}
	}

	return nil
}

func getExpectedContentType(uploadURL string) string {
	parsedURL, err := url.Parse(uploadURL)
	if err != nil {
		return ""
	}
	return parsedURL.Query().Get("Content-Type")
}

func callbackSupportBundleAPI(r *troubleshootv1beta2.ResultRequest, archivePath string) error {
	for {
		req, err := http.NewRequest(r.Method, r.URI, nil)
		if err != nil {
			return errors.Wrap(err, "create request")
		}

		resp, err := httpClient.Do(req)
		if err != nil {
			if shouldRetryRequest(err) {
				continue
			}
			return errors.Wrap(err, "execute request")
		}

		if resp.StatusCode >= 300 {
			return fmt.Errorf("unexpected status code %d", resp.StatusCode)
		}

		break
	}
	return nil
}

func tarSupportBundleDir(inputDir, outputFilename string) error {
	tarGz := archiver.TarGz{
		Tar: &archiver.Tar{
			ImplicitTopLevelFolder: false,
		},
	}

	if err := tarGz.Archive([]string{inputDir}, outputFilename); err != nil {
		return errors.Wrap(err, "create archive")
	}

	return nil
}

type CollectorFailure struct {
	Collector *troubleshootv1beta2.Collect
	Failure   string
}

func parseTimeFlags(v *viper.Viper, progressChan chan interface{}, collectors *collect.Collectors) error {
	var (
		sinceTime time.Time
		err       error
	)
	if v.GetString("since-time") != "" {
		if v.GetString("since") != "" {
			return errors.Errorf("at most one of `sinceTime` or `since` may be specified")
		}
		sinceTime, err = time.Parse(time.RFC3339, v.GetString("since-time"))
		if err != nil {
			return errors.Wrap(err, "unable to parse --since-time flag")
		}
	} else {
		parsedDuration, err := time.ParseDuration(v.GetString("since"))
		if err != nil {
			return errors.Wrap(err, "unable to parse --since flag")
		}
		now := time.Now()
		sinceTime = now.Add(0 - parsedDuration)
	}
	for _, collector := range *collectors {
		if collector.Collect.Logs != nil {
			if collector.Collect.Logs.Limits == nil {
				collector.Collect.Logs.Limits = new(troubleshootv1beta2.LogLimits)
			}
			collector.Collect.Logs.Limits.SinceTime = metav1.NewTime(sinceTime)
		}
	}
	return nil
}<|MERGE_RESOLUTION|>--- conflicted
+++ resolved
@@ -375,14 +375,11 @@
 	return true
 }
 
-<<<<<<< HEAD
 func runCollectors(v *viper.Viper, supportBundle *troubleshootv1beta2.SupportBundle, additionalRedactors *troubleshootv1beta2.Redactor, progressChan chan interface{}) (string, map[string][]byte, error) {
 	protected := make(map[string][]byte)
-	bundlePath, err := ioutil.TempDir("", "troubleshoot")
-=======
-func runCollectors(v *viper.Viper, collectors []*troubleshootv1beta2.Collect, additionalRedactors *troubleshootv1beta2.Redactor, progressChan chan interface{}) (string, error) {
 	tmpDir, err := ioutil.TempDir("", "troubleshoot")
->>>>>>> 014a7169
+
+
 	if err != nil {
 		return "", nil, errors.Wrap(err, "create temp dir")
 	}
@@ -482,14 +479,6 @@
 		}
 	}
 
-<<<<<<< HEAD
-	filename, err := findFileName("support-bundle-"+time.Now().Format("2006-01-02T15:04:05"), "tar.gz")
-	if err != nil {
-		return "", nil, errors.Wrap(err, "find file name")
-	}
-
-=======
->>>>>>> 014a7169
 	if err := tarSupportBundleDir(bundlePath, filename); err != nil {
 		return "", nil, errors.Wrap(err, "create bundle file")
 	}

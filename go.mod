module github.com/replicatedhq/troubleshoot

go 1.20

require (
	github.com/ahmetalpbalkan/go-cursor v0.0.0-20131010032410-8136607ea412
	github.com/apparentlymart/go-cidr v1.1.0
	github.com/blang/semver/v4 v4.0.0
	github.com/containers/image/v5 v5.25.0
	github.com/distribution/distribution/v3 v3.0.0-20221208165359-362910506bc2
	github.com/fatih/color v1.15.0
	github.com/go-logr/logr v1.2.4
	github.com/go-redis/redis/v7 v7.4.1
	github.com/go-sql-driver/mysql v1.7.1
	github.com/gobwas/glob v0.2.3
	github.com/godbus/dbus/v5 v5.1.0
	github.com/google/gofuzz v1.2.0
	github.com/google/uuid v1.3.1
	github.com/gorilla/handlers v1.5.1
	github.com/hashicorp/go-getter v1.7.2
	github.com/hashicorp/go-multierror v1.1.1
	github.com/jackc/pgx/v5 v5.4.3
	github.com/longhorn/go-iscsi-helper v0.0.0-20210330030558-49a327fb024e
	github.com/manifoldco/promptui v0.9.0
	github.com/mattn/go-isatty v0.0.19
	github.com/mholt/archiver/v3 v3.5.1
	github.com/microsoft/go-mssqldb v1.6.0
	github.com/opencontainers/image-spec v1.1.0-rc2.0.20221005185240-3a7f492d3f1b
	github.com/pkg/errors v0.9.1
	github.com/replicatedhq/termui/v3 v3.1.1-0.20200811145416-f40076d26851
	github.com/segmentio/ksuid v1.0.4
	github.com/shirou/gopsutil/v3 v3.23.8
	github.com/spf13/cobra v1.7.0
	github.com/spf13/pflag v1.0.5
	github.com/spf13/viper v1.16.0
	github.com/stretchr/testify v1.8.4
	github.com/tj/go-spin v1.1.0
	go.opentelemetry.io/otel v1.17.0
	go.opentelemetry.io/otel/sdk v1.17.0
	golang.org/x/exp v0.0.0-20230321023759-10a507213a29
	golang.org/x/sync v0.3.0
	gopkg.in/yaml.v2 v2.4.0
	k8s.io/api v0.28.1
	k8s.io/apiextensions-apiserver v0.28.1
	k8s.io/apimachinery v0.28.1
	k8s.io/apiserver v0.28.1
	k8s.io/cli-runtime v0.28.1
	k8s.io/client-go v0.28.1
	k8s.io/klog/v2 v2.100.1
	oras.land/oras-go v1.2.3
	sigs.k8s.io/controller-runtime v0.16.1
	sigs.k8s.io/e2e-framework v0.3.0
)

require (
	cloud.google.com/go/compute/metadata v0.2.3 // indirect
	github.com/AdaLogics/go-fuzz-headers v0.0.0-20230106234847-43070de90fa1 // indirect
	github.com/MakeNowJust/heredoc v1.0.0 // indirect
	github.com/Masterminds/goutils v1.1.1 // indirect
	github.com/Masterminds/semver/v3 v3.2.1 // indirect
	github.com/Masterminds/sprig/v3 v3.2.3 // indirect
	github.com/Masterminds/squirrel v1.5.4 // indirect
	github.com/asaskevich/govalidator v0.0.0-20230301143203-a9d515a09cc2 // indirect
	github.com/chai2010/gettext-go v1.0.2 // indirect
	github.com/cpuguy83/go-md2man/v2 v2.0.2 // indirect
	github.com/docker/distribution v2.8.2+incompatible // indirect
	github.com/emicklei/go-restful/v3 v3.10.2 // indirect
	github.com/evanphx/json-patch/v5 v5.6.0 // indirect
	github.com/exponent-io/jsonpath v0.0.0-20151013193312-d6023ce2651d // indirect
	github.com/go-gorp/gorp/v3 v3.0.5 // indirect
	github.com/go-logr/stdr v1.2.2 // indirect
	github.com/golang-sql/civil v0.0.0-20220223132316-b832511892a9 // indirect
	github.com/golang-sql/sqlexp v0.1.0 // indirect
	github.com/google/gnostic-models v0.6.8 // indirect
	github.com/google/s2a-go v0.1.3 // indirect
	github.com/googleapis/enterprise-certificate-proxy v0.2.3 // indirect
	github.com/gosuri/uitable v0.0.4 // indirect
	github.com/huandu/xstrings v1.4.0 // indirect
	github.com/jackc/pgpassfile v1.0.0 // indirect
	github.com/jackc/pgservicefile v0.0.0-20221227161230-091c0ba34f0a // indirect
	github.com/jmoiron/sqlx v1.3.5 // indirect
	github.com/lann/builder v0.0.0-20180802200727-47ae307949d0 // indirect
	github.com/lann/ps v0.0.0-20150810152359-62de8c46ede0 // indirect
	github.com/lib/pq v1.10.9 // indirect
	github.com/lufia/plan9stats v0.0.0-20211012122336-39d0f177ccd0 // indirect
	github.com/mistifyio/go-zfs/v3 v3.0.0 // indirect
	github.com/mitchellh/copystructure v1.2.0 // indirect
	github.com/mitchellh/reflectwalk v1.0.2 // indirect
	github.com/onsi/ginkgo v1.14.0 // indirect
	github.com/power-devops/perfstat v0.0.0-20210106213030-5aafc221ea8c // indirect
	github.com/rubenv/sql-migrate v1.3.1 // indirect
	github.com/russross/blackfriday/v2 v2.1.0 // indirect
	github.com/shoenig/go-m1cpu v0.1.6 // indirect
	github.com/shopspring/decimal v1.3.1 // indirect
	github.com/sirupsen/logrus v1.9.3 // indirect
	github.com/sylabs/sif/v2 v2.11.1 // indirect
	github.com/tchap/go-patricia/v2 v2.3.1 // indirect
	github.com/vladimirvivien/gexe v0.2.0 // indirect
	github.com/xeipuuv/gojsonpointer v0.0.0-20190905194746-02993c407bfb // indirect
	github.com/xeipuuv/gojsonreference v0.0.0-20180127040603-bd5ef7bd5415 // indirect
	github.com/xeipuuv/gojsonschema v1.2.0 // indirect
	go.opentelemetry.io/otel/metric v1.17.0 // indirect
	go.opentelemetry.io/otel/trace v1.17.0 // indirect
	go.starlark.net v0.0.0-20230525235612-a134d8f9ddca // indirect
	golang.org/x/mod v0.10.0 // indirect
	golang.org/x/tools v0.9.3 // indirect
	google.golang.org/genproto/googleapis/api v0.0.0-20230525234035-dd9d682886f9 // indirect
	google.golang.org/genproto/googleapis/rpc v0.0.0-20230525234030-28d5490b6b19 // indirect
	k8s.io/component-base v0.28.1 // indirect
	k8s.io/kubectl v0.28.1 // indirect
)

require (
	cloud.google.com/go v0.110.0 // indirect
	cloud.google.com/go/compute v1.19.0 // indirect
	cloud.google.com/go/iam v0.13.0 // indirect
	cloud.google.com/go/storage v1.28.1 // indirect
	github.com/Azure/go-ansiterm v0.0.0-20210617225240-d185dfc1b5a1 // indirect
	github.com/BurntSushi/toml v1.2.1 // indirect
	github.com/Microsoft/go-winio v0.6.0 // indirect
	github.com/Microsoft/hcsshim v0.10.0-rc.7 // indirect
	github.com/andybalholm/brotli v1.0.1 // indirect
	github.com/aws/aws-sdk-go v1.44.198 // indirect
	github.com/beorn7/perks v1.0.1 // indirect
	github.com/bgentry/go-netrc v0.0.0-20140422174119-9fd32a8b3d3d // indirect
	github.com/c9s/goprocinfo v0.0.0-20170724085704-0010a05ce49f // indirect
	github.com/cespare/xxhash/v2 v2.2.0 // indirect
	github.com/chzyer/readline v1.5.1 // indirect
	github.com/containerd/cgroups v1.1.0 // indirect
	github.com/containerd/containerd v1.7.0 // indirect
	github.com/containerd/stargz-snapshotter/estargz v0.14.3 // indirect
	github.com/containers/libtrust v0.0.0-20230121012942-c1716e8a8d01 // indirect
	github.com/containers/ocicrypt v1.1.7 // indirect
	github.com/containers/storage v1.46.0 // indirect
	github.com/cyphar/filepath-securejoin v0.2.4 // indirect
	github.com/davecgh/go-spew v1.1.1 // indirect
	github.com/docker/cli v23.0.1+incompatible // indirect
	github.com/docker/docker v23.0.3+incompatible // indirect
	github.com/docker/docker-credential-helpers v0.7.0 // indirect
	github.com/docker/go-connections v0.4.0 // indirect
	github.com/docker/go-metrics v0.0.1 // indirect
	github.com/docker/go-units v0.5.0 // indirect
	github.com/dsnet/compress v0.0.2-0.20210315054119-f66993602bf5 // indirect
	github.com/evanphx/json-patch v5.6.0+incompatible // indirect
	github.com/felixge/httpsnoop v1.0.3 // indirect
	github.com/fsnotify/fsnotify v1.6.0 // indirect
	github.com/go-errors/errors v1.4.2 // indirect
	github.com/go-ole/go-ole v1.2.6 // indirect
	github.com/go-openapi/jsonpointer v0.19.6 // indirect
	github.com/go-openapi/jsonreference v0.20.2 // indirect
	github.com/go-openapi/swag v0.22.3 // indirect
	github.com/gogo/protobuf v1.3.2 // indirect
	github.com/golang/groupcache v0.0.0-20210331224755-41bb18bfe9da // indirect
	github.com/golang/protobuf v1.5.3 // indirect
	github.com/golang/snappy v0.0.4 // indirect
	github.com/google/btree v1.0.1 // indirect
	github.com/google/go-cmp v0.5.9 // indirect
	github.com/google/go-intervals v0.0.2 // indirect
	github.com/google/shlex v0.0.0-20191202100458-e7afc7fbc510 // indirect
	github.com/googleapis/gax-go/v2 v2.8.0 // indirect
	github.com/gorilla/mux v1.8.0 // indirect
	github.com/gregjones/httpcache v0.0.0-20180305231024-9cad4c3443a7 // indirect
	github.com/hashicorp/errwrap v1.1.0 // indirect
	github.com/hashicorp/go-cleanhttp v0.5.2 // indirect
	github.com/hashicorp/go-safetemp v1.0.0 // indirect
	github.com/hashicorp/go-version v1.6.0
	github.com/hashicorp/hcl v1.0.0 // indirect
	github.com/imdario/mergo v0.3.15 // indirect
	github.com/inconshreveable/mousetrap v1.1.0 // indirect
	github.com/jmespath/go-jmespath v0.4.0 // indirect
	github.com/josharian/intern v1.0.0 // indirect
	github.com/json-iterator/go v1.1.12 // indirect
	github.com/klauspost/compress v1.16.3 // indirect
	github.com/klauspost/pgzip v1.2.6-0.20220930104621-17e8dac29df8 // indirect
	github.com/liggitt/tabwriter v0.0.0-20181228230101-89fcab3d43de // indirect
	github.com/magiconair/properties v1.8.7 // indirect
	github.com/mailru/easyjson v0.7.7 // indirect
	github.com/mattn/go-colorable v0.1.13 // indirect
	github.com/mattn/go-runewidth v0.0.14 // indirect
	github.com/mattn/go-shellwords v1.0.12 // indirect
	github.com/matttproud/golang_protobuf_extensions v1.0.4 // indirect
	github.com/mitchellh/go-homedir v1.1.0 // indirect
	github.com/mitchellh/go-testing-interface v1.14.1 // indirect
	github.com/mitchellh/go-wordwrap v1.0.1
	github.com/mitchellh/mapstructure v1.5.0 // indirect
	github.com/moby/locker v1.0.1 // indirect
	github.com/moby/spdystream v0.2.0 // indirect
	github.com/moby/sys/mountinfo v0.6.2 // indirect
	github.com/moby/term v0.0.0-20221205130635-1aeaba878587 // indirect
	github.com/modern-go/concurrent v0.0.0-20180306012644-bacd9c7ef1dd // indirect
	github.com/modern-go/reflect2 v1.0.2 // indirect
	github.com/monochromegane/go-gitignore v0.0.0-20200626010858-205db1a8cc00 // indirect
	github.com/morikuni/aec v1.0.0 // indirect
	github.com/munnerz/goautoneg v0.0.0-20191010083416-a7dc8b61c822 // indirect
	github.com/nsf/termbox-go v0.0.0-20190121233118-02980233997d // indirect
	github.com/nwaples/rardecode v1.1.2 // indirect
	github.com/opencontainers/go-digest v1.0.0 // indirect
	github.com/opencontainers/runc v1.1.5 // indirect
	github.com/opencontainers/runtime-spec v1.1.0-rc.1 // indirect
	github.com/opencontainers/selinux v1.11.0 // indirect
	github.com/ostreedev/ostree-go v0.0.0-20210805093236-719684c64e4f // indirect
	github.com/pelletier/go-toml/v2 v2.0.8 // indirect
	github.com/peterbourgon/diskv v2.0.1+incompatible // indirect
	github.com/pierrec/lz4/v4 v4.1.2 // indirect
	github.com/pmezard/go-difflib v1.0.0 // indirect
	github.com/prometheus/client_golang v1.16.0 // indirect
	github.com/prometheus/client_model v0.4.0 // indirect
	github.com/prometheus/common v0.44.0 // indirect
	github.com/prometheus/procfs v0.10.1 // indirect
	github.com/rivo/uniseg v0.4.4 // indirect
	github.com/spf13/afero v1.9.5 // indirect
	github.com/spf13/cast v1.5.1 // indirect
	github.com/spf13/jwalterweatherman v1.1.0 // indirect
	github.com/subosito/gotenv v1.4.2 // indirect
	github.com/syndtr/gocapability v0.0.0-20200815063812-42c35b437635 // indirect
	github.com/tklauser/go-sysconf v0.3.12 // indirect
	github.com/tklauser/numcpus v0.6.1 // indirect
	github.com/ulikunitz/xz v0.5.11 // indirect
	github.com/vbatts/tar-split v0.11.3 // indirect
	github.com/xi2/xz v0.0.0-20171230120015-48954b6210f8 // indirect
	github.com/xlab/treeprint v1.2.0 // indirect
	github.com/yusufpapurcu/wmi v1.2.3 // indirect
	go.opencensus.io v0.24.0 // indirect
<<<<<<< HEAD
	golang.org/x/crypto v0.11.0 // indirect
	golang.org/x/net v0.13.0 // indirect
=======
	go.starlark.net v0.0.0-20230525235612-a134d8f9ddca // indirect
	golang.org/x/crypto v0.12.0 // indirect
	golang.org/x/net v0.14.0 // indirect
>>>>>>> c079d96e
	golang.org/x/oauth2 v0.8.0 // indirect
	golang.org/x/sys v0.11.0 // indirect
	golang.org/x/term v0.11.0 // indirect
	golang.org/x/text v0.13.0
	golang.org/x/time v0.3.0 // indirect
	golang.org/x/xerrors v0.0.0-20220907171357-04be3eba64a2 // indirect
	google.golang.org/api v0.122.0 // indirect
	google.golang.org/appengine v1.6.7 // indirect
	google.golang.org/genproto v0.0.0-20230526161137-0005af68ea54 // indirect
	google.golang.org/grpc v1.55.0 // indirect
	google.golang.org/protobuf v1.30.0 // indirect
	gopkg.in/inf.v0 v0.9.1 // indirect
	gopkg.in/ini.v1 v1.67.0 // indirect
	gopkg.in/yaml.v3 v3.0.1 // indirect
	helm.sh/helm/v3 v3.12.3
	k8s.io/kube-openapi v0.0.0-20230717233707-2695361300d9 // indirect
	k8s.io/metrics v0.28.1
	k8s.io/utils v0.0.0-20230406110748-d93618cff8a2
	periph.io/x/host/v3 v3.8.2
	sigs.k8s.io/json v0.0.0-20221116044647-bc3834ca7abd // indirect
	sigs.k8s.io/kustomize/api v0.13.5-0.20230601165947-6ce0bf390ce3 // indirect
	sigs.k8s.io/kustomize/kyaml v0.14.3-0.20230601165947-6ce0bf390ce3 // indirect
	sigs.k8s.io/structured-merge-diff/v4 v4.2.3 // indirect
	sigs.k8s.io/yaml v1.3.0
)

replace (
	github.com/StackExchange/wmi => github.com/yusufpapurcu/wmi v1.2.2
	github.com/go-ole/go-ole => github.com/go-ole/go-ole v1.2.6 // needed for arm builds
)<|MERGE_RESOLUTION|>--- conflicted
+++ resolved
@@ -221,14 +221,9 @@
 	github.com/xlab/treeprint v1.2.0 // indirect
 	github.com/yusufpapurcu/wmi v1.2.3 // indirect
 	go.opencensus.io v0.24.0 // indirect
-<<<<<<< HEAD
-	golang.org/x/crypto v0.11.0 // indirect
-	golang.org/x/net v0.13.0 // indirect
-=======
 	go.starlark.net v0.0.0-20230525235612-a134d8f9ddca // indirect
 	golang.org/x/crypto v0.12.0 // indirect
 	golang.org/x/net v0.14.0 // indirect
->>>>>>> c079d96e
 	golang.org/x/oauth2 v0.8.0 // indirect
 	golang.org/x/sys v0.11.0 // indirect
 	golang.org/x/term v0.11.0 // indirect

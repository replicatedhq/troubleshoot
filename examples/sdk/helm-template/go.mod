--- conflicted
+++ resolved
@@ -52,21 +52,12 @@
 	github.com/xeipuuv/gojsonpointer v0.0.0-20190905194746-02993c407bfb // indirect
 	github.com/xeipuuv/gojsonreference v0.0.0-20180127040603-bd5ef7bd5415 // indirect
 	github.com/xeipuuv/gojsonschema v1.2.0 // indirect
-<<<<<<< HEAD
-	golang.org/x/crypto v0.32.0 // indirect
-	golang.org/x/net v0.34.0 // indirect
-	golang.org/x/oauth2 v0.23.0 // indirect
-	golang.org/x/sys v0.29.0 // indirect
-	golang.org/x/term v0.28.0 // indirect
-	golang.org/x/text v0.21.0 // indirect
-=======
 	golang.org/x/crypto v0.33.0 // indirect
 	golang.org/x/net v0.35.0 // indirect
 	golang.org/x/oauth2 v0.25.0 // indirect
 	golang.org/x/sys v0.30.0 // indirect
 	golang.org/x/term v0.29.0 // indirect
 	golang.org/x/text v0.22.0 // indirect
->>>>>>> 51c3a0c4
 	golang.org/x/time v0.7.0 // indirect
 	google.golang.org/protobuf v1.36.2 // indirect
 	gopkg.in/inf.v0 v0.9.1 // indirect

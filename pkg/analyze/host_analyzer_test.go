--- conflicted
+++ resolved
@@ -146,16 +146,7 @@
 		t.Run(test.name, func(t *testing.T) {
 			a := AnalyzeHostOS{}
 			// Call the new analyzeHostCollectorResults function with the test data
-<<<<<<< HEAD
-			result, err := analyzeHostCollectorResults(
-				test.collectedContent,
-				test.outcomes,
-				a.CheckCondition,
-				"Host OS Info",
-			)
-=======
 			result, err := analyzeHostCollectorResults(test.collectedContent, test.outcomes, a.CheckCondition, "Host OS Info")
->>>>>>> f0b8de68
 			require.NoError(t, err)
 			assert.Equal(t, test.expectResult, result)
 		})

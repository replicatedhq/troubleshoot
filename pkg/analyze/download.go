--- conflicted
+++ resolved
@@ -24,19 +24,14 @@
 }
 
 // Analyze local will analyze a locally available (already downloaded) bundle
-<<<<<<< HEAD
+
 func AnalyzeLocal(localBundlePath string, analyzers []*troubleshootv1beta2.Analyze, notRedactedData map[string][]byte) ([]*AnalyzeResult, error) {
-	fcp := fileContentProvider{rootDir: localBundlePath, collectedData: notRedactedData}
-=======
-func AnalyzeLocal(localBundlePath string, analyzers []*troubleshootv1beta2.Analyze) ([]*AnalyzeResult, error) {
 	rootDir, err := FindBundleRootDir(localBundlePath)
 	if err != nil {
 		return nil, errors.Wrap(err, "failed to find root dir")
 	}
-
-	fcp := fileContentProvider{rootDir: rootDir}
-
->>>>>>> 014a7169
+  fcp := fileContentProvider{rootDir: rootDir, collectedData: notRedactedData}
+  
 	analyzeResults := []*AnalyzeResult{}
 	for _, analyzer := range analyzers {
 		analyzeResult, err := Analyze(analyzer, fcp.getFileContents, fcp.getChildFileContents)
@@ -89,14 +84,11 @@
 		}
 		analyzers = parsedAnalyzers
 	}
-<<<<<<< HEAD
+
 	//As we are downloading the bundle and not running the collectors, notRedactedData field
 	//in AnalyzeLocal will be empty (nil)
 	return AnalyzeLocal(tmpDir, analyzers, nil)
-=======
-
-	return AnalyzeLocal(rootDir, analyzers)
->>>>>>> 014a7169
+
 }
 
 func downloadTroubleshootBundle(bundleURL string, destDir string) error {

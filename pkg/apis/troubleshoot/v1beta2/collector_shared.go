--- conflicted
+++ resolved
@@ -168,8 +168,8 @@
 
 type Database struct {
 	CollectorMeta `json:",inline" yaml:",inline"`
-<<<<<<< HEAD
 	URI           *URI `json:"uri" yaml:"uri"`
+  Parameters    []string `json:"parameters,omitempty"`
 }
 type URI struct {
 	Value     string     `json:"value" yaml:"value"`
@@ -184,10 +184,6 @@
 	Name      string `json:"name" yaml:"name"`
 	Key       string `json:"key" yaml:"key"`
 	Namespace string `json:"namespace" yaml:"namespace"`
-=======
-	URI           string   `json:"uri" yaml:"uri"`
-	Parameters    []string `json:"parameters,omitempty"`
->>>>>>> 91c387b0
 }
 
 type Collectd struct {
@@ -496,7 +492,6 @@
 		name = c.Copy.CollectorName
 		selector = strings.Join(c.Copy.Selector, ",")
 	}
-<<<<<<< HEAD
 	if c.Mysql != nil {
 		collector = "mysql"
 		name = c.Mysql.CollectorName
@@ -508,11 +503,10 @@
 	if c.Redis != nil {
 		collector = "redis"
 		name = c.Redis.CollectorName
-=======
+  }
 	if c.CopyFromHost != nil {
 		collector = "copy-from-host"
 		name = c.CopyFromHost.CollectorName
->>>>>>> 91c387b0
 	}
 	if c.HTTP != nil {
 		collector = "http"

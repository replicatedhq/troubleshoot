package preflight

import (
	"fmt"
	"io"
	"net/http"
	"net/url"
	"os"
	"strings"

	"github.com/pkg/errors"
	"github.com/replicatedhq/troubleshoot/internal/util"
	troubleshootv1beta2 "github.com/replicatedhq/troubleshoot/pkg/apis/troubleshoot/v1beta2"
	"github.com/replicatedhq/troubleshoot/pkg/constants"
	"github.com/replicatedhq/troubleshoot/pkg/loader"
	"github.com/replicatedhq/troubleshoot/pkg/oci"
	"github.com/replicatedhq/troubleshoot/pkg/specs"
	"github.com/replicatedhq/troubleshoot/pkg/types"
)

<<<<<<< HEAD
=======
type documentHead struct {
	Kind       string             `yaml:"kind"`
	Metadata   documentMetadata   `yaml:"metadata,omitempty"`
	Data       documentData       `yaml:"data,omitempty"`
	StringData documentStringData `yaml:"stringData,omitempty"`
}

type documentMetadata struct {
	Labels documentMetadataLabels `yaml:"labels,omitempty"`
}

type documentMetadataLabels struct {
	TroubleshootKind string `yaml:"troubleshoot.sh/kind,omitempty"`
}

type documentData struct {
	PreflightYaml string `yaml:"preflight.yaml,omitempty"`
}

type documentStringData struct {
	PreflightYaml string `yaml:"preflight.yaml,omitempty"`
}

>>>>>>> a3b79756
type PreflightSpecs struct {
	PreflightSpec     *troubleshootv1beta2.Preflight
	HostPreflightSpec *troubleshootv1beta2.HostPreflight
	UploadResultSpecs []*troubleshootv1beta2.Preflight
}

func (p *PreflightSpecs) Read(args []string) error {
	var preflightContent []byte
	var err error

	// TODO: Earmarked for cleanup in favour of loader.LoadFromArgs(args []string)
	for _, v := range args {
		if strings.HasPrefix(v, "secret/") {
			// format secret/namespace-name/secret-name
			pathParts := strings.Split(v, "/")
			if len(pathParts) != 3 {
				return types.NewExitCodeError(constants.EXIT_CODE_SPEC_ISSUES, errors.Errorf("path %s must have 3 components", v))
			}

			spec, err := specs.LoadFromSecret(pathParts[1], pathParts[2], "preflight-spec")
			if err != nil {
				return types.NewExitCodeError(constants.EXIT_CODE_SPEC_ISSUES, errors.Wrap(err, "failed to get spec from secret"))
			}

			preflightContent = spec
		} else if _, err = os.Stat(v); err == nil {
			b, err := os.ReadFile(v)
			if err != nil {
				return types.NewExitCodeError(constants.EXIT_CODE_SPEC_ISSUES, err)
			}

			preflightContent = b
		} else if v == "-" {
			b, err := io.ReadAll(os.Stdin)
			if err != nil {
				return types.NewExitCodeError(constants.EXIT_CODE_CATCH_ALL, err)
			}
			preflightContent = b
		} else {
			u, err := url.Parse(v)
			if err != nil {
				return types.NewExitCodeError(constants.EXIT_CODE_SPEC_ISSUES, err)
			}

			if u.Scheme == "oci" {
				content, err := oci.PullPreflightFromOCI(v)
				if err != nil {
					if err == oci.ErrNoRelease {
						return types.NewExitCodeError(constants.EXIT_CODE_SPEC_ISSUES, errors.Errorf("no release found for %s.\nCheck the oci:// uri for errors or contact the application vendor for support.", v))
					}

					return types.NewExitCodeError(constants.EXIT_CODE_SPEC_ISSUES, err)
				}

				preflightContent = content
			} else {
				if !util.IsURL(v) {
					return types.NewExitCodeError(constants.EXIT_CODE_SPEC_ISSUES, fmt.Errorf("%s is not a URL and was not found (err %s)", v, err))
				}

				req, err := http.NewRequest("GET", v, nil)
				if err != nil {
					// exit code: should this be catch all or spec issues...?
					return types.NewExitCodeError(constants.EXIT_CODE_CATCH_ALL, err)
				}
				req.Header.Set("User-Agent", "Replicated_Preflight/v1beta2")
				resp, err := http.DefaultClient.Do(req)
				if err != nil {
					// exit code: should this be catch all or spec issues...?
					return types.NewExitCodeError(constants.EXIT_CODE_CATCH_ALL, err)
				}
				defer resp.Body.Close()

				body, err := io.ReadAll(resp.Body)
				if err != nil {
					return types.NewExitCodeError(constants.EXIT_CODE_SPEC_ISSUES, err)
				}

				preflightContent = body
			}
		}

<<<<<<< HEAD
		kinds, err := loader.LoadFromBytes(preflightContent)
		if err != nil {
			return err
		}
=======
		multidocs := strings.Split(string(preflightContent), "\n---\n")

		for _, doc := range multidocs {
			var parsedDocHead documentHead

			err := yaml.Unmarshal([]byte(doc), &parsedDocHead)
			if err != nil {
				return types.NewExitCodeError(constants.EXIT_CODE_SPEC_ISSUES, errors.Wrap(err, "failed to parse yaml"))
			}

			// We're going to look for either of "kind: Preflight" OR "kind: Secret" with the label "troubleshoot.sh/kind: preflight"

			if parsedDocHead.Kind != "Preflight" && parsedDocHead.Kind != "Secret" {
				continue
			}

			if parsedDocHead.Kind == "Secret" {
				if parsedDocHead.Metadata.Labels.TroubleshootKind == "preflight" {
					secretSpecDoc := ""
					// In a Secret, we need to get the document out of the data.`preflight.yaml` or stringData.`preflight.yaml` (stringData takes precedence)
					if len(parsedDocHead.Data.PreflightYaml) > 0 {
						b64DecPreflightYaml, err := base64.StdEncoding.DecodeString(parsedDocHead.Data.PreflightYaml)
						if err != nil {
							return types.NewExitCodeError(constants.EXIT_CODE_SPEC_ISSUES, errors.Wrap(err, "failed to base64 decode preflight secret data"))
						}
						secretSpecDoc = strings.TrimSpace(string(b64DecPreflightYaml))
					}
					// Do stringData second, if found overwrite data (as per K8s docs)
					if len(parsedDocHead.StringData.PreflightYaml) > 0 {
						secretSpecDoc = parsedDocHead.StringData.PreflightYaml
					}
					//
					if len(secretSpecDoc) > 0 {
						doc = secretSpecDoc
					} else {
						return types.NewExitCodeError(constants.EXIT_CODE_SPEC_ISSUES, errors.Wrap(err, "secret spec with preflight label found, but no preflight stringData or data?"))
					}
				} else {
					// Not a preflight spec, skip
					continue
				}
			}

			preflightContent, err = docrewrite.ConvertToV1Beta2([]byte(doc))
			if err != nil {
				return types.NewExitCodeError(constants.EXIT_CODE_SPEC_ISSUES, errors.Wrap(err, "failed to convert to v1beta2"))
			}
>>>>>>> a3b79756

		for _, v := range kinds.PreflightsV1Beta2 {
			if v.Spec.UploadResultsTo == "" {
				p.PreflightSpec = ConcatPreflightSpec(p.PreflightSpec, &v)
			} else {
				p.UploadResultSpecs = append(p.UploadResultSpecs, &v)
			}
		}

		for _, v := range kinds.HostPreflightsV1Beta2 {
			p.HostPreflightSpec = ConcatHostPreflightSpec(p.HostPreflightSpec, &v)
		}
	}

	return nil
}<|MERGE_RESOLUTION|>--- conflicted
+++ resolved
@@ -18,32 +18,6 @@
 	"github.com/replicatedhq/troubleshoot/pkg/types"
 )
 
-<<<<<<< HEAD
-=======
-type documentHead struct {
-	Kind       string             `yaml:"kind"`
-	Metadata   documentMetadata   `yaml:"metadata,omitempty"`
-	Data       documentData       `yaml:"data,omitempty"`
-	StringData documentStringData `yaml:"stringData,omitempty"`
-}
-
-type documentMetadata struct {
-	Labels documentMetadataLabels `yaml:"labels,omitempty"`
-}
-
-type documentMetadataLabels struct {
-	TroubleshootKind string `yaml:"troubleshoot.sh/kind,omitempty"`
-}
-
-type documentData struct {
-	PreflightYaml string `yaml:"preflight.yaml,omitempty"`
-}
-
-type documentStringData struct {
-	PreflightYaml string `yaml:"preflight.yaml,omitempty"`
-}
-
->>>>>>> a3b79756
 type PreflightSpecs struct {
 	PreflightSpec     *troubleshootv1beta2.Preflight
 	HostPreflightSpec *troubleshootv1beta2.HostPreflight
@@ -126,61 +100,6 @@
 			}
 		}
 
-<<<<<<< HEAD
-		kinds, err := loader.LoadFromBytes(preflightContent)
-		if err != nil {
-			return err
-		}
-=======
-		multidocs := strings.Split(string(preflightContent), "\n---\n")
-
-		for _, doc := range multidocs {
-			var parsedDocHead documentHead
-
-			err := yaml.Unmarshal([]byte(doc), &parsedDocHead)
-			if err != nil {
-				return types.NewExitCodeError(constants.EXIT_CODE_SPEC_ISSUES, errors.Wrap(err, "failed to parse yaml"))
-			}
-
-			// We're going to look for either of "kind: Preflight" OR "kind: Secret" with the label "troubleshoot.sh/kind: preflight"
-
-			if parsedDocHead.Kind != "Preflight" && parsedDocHead.Kind != "Secret" {
-				continue
-			}
-
-			if parsedDocHead.Kind == "Secret" {
-				if parsedDocHead.Metadata.Labels.TroubleshootKind == "preflight" {
-					secretSpecDoc := ""
-					// In a Secret, we need to get the document out of the data.`preflight.yaml` or stringData.`preflight.yaml` (stringData takes precedence)
-					if len(parsedDocHead.Data.PreflightYaml) > 0 {
-						b64DecPreflightYaml, err := base64.StdEncoding.DecodeString(parsedDocHead.Data.PreflightYaml)
-						if err != nil {
-							return types.NewExitCodeError(constants.EXIT_CODE_SPEC_ISSUES, errors.Wrap(err, "failed to base64 decode preflight secret data"))
-						}
-						secretSpecDoc = strings.TrimSpace(string(b64DecPreflightYaml))
-					}
-					// Do stringData second, if found overwrite data (as per K8s docs)
-					if len(parsedDocHead.StringData.PreflightYaml) > 0 {
-						secretSpecDoc = parsedDocHead.StringData.PreflightYaml
-					}
-					//
-					if len(secretSpecDoc) > 0 {
-						doc = secretSpecDoc
-					} else {
-						return types.NewExitCodeError(constants.EXIT_CODE_SPEC_ISSUES, errors.Wrap(err, "secret spec with preflight label found, but no preflight stringData or data?"))
-					}
-				} else {
-					// Not a preflight spec, skip
-					continue
-				}
-			}
-
-			preflightContent, err = docrewrite.ConvertToV1Beta2([]byte(doc))
-			if err != nil {
-				return types.NewExitCodeError(constants.EXIT_CODE_SPEC_ISSUES, errors.Wrap(err, "failed to convert to v1beta2"))
-			}
->>>>>>> a3b79756
-
 		for _, v := range kinds.PreflightsV1Beta2 {
 			if v.Spec.UploadResultsTo == "" {
 				p.PreflightSpec = ConcatPreflightSpec(p.PreflightSpec, &v)

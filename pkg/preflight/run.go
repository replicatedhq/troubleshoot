--- conflicted
+++ resolved
@@ -132,23 +132,9 @@
 			}
 		}
 
-<<<<<<< HEAD
-		preflightContent, err = docrewrite.ConvertToV1Beta2(preflightContent)
-		if err != nil {
-			return specIssuesExitCode, errors.Wrap(err, "failed to convert to v1beta2")
-		}
-
-		troubleshootclientsetscheme.AddToScheme(scheme.Scheme)
-		decode := scheme.Codecs.UniversalDeserializer().Decode
-		obj, _, err := decode([]byte(preflightContent), nil, nil)
-		if err != nil {
-			return specIssuesExitCode, errors.Wrapf(err, "failed to parse %s", v)
-		}
-=======
 		multidocs := strings.Split(string(preflightContent), "\n---\n")
 
 		for _, doc := range multidocs {
->>>>>>> 4d230966
 
 			type documentHead struct {
 				Kind string `yaml:"kind"`
@@ -158,7 +144,7 @@
 
 			err := yaml.Unmarshal([]byte(doc), &parsedDocHead)
 			if err != nil {
-				return errors.Wrap(err, "failed to parse yaml")
+				return specIssuesExitCode, errors.Wrap(err, "failed to parse yaml")
 			}
 
 			if parsedDocHead.Kind != "Preflight" {
@@ -167,14 +153,14 @@
 
 			preflightContent, err = docrewrite.ConvertToV1Beta2([]byte(doc))
 			if err != nil {
-				return errors.Wrap(err, "failed to convert to v1beta2")
+				return specIssuesExitCode, errors.Wrap(err, "failed to convert to v1beta2")
 			}
 
 			troubleshootclientsetscheme.AddToScheme(scheme.Scheme)
 			decode := scheme.Codecs.UniversalDeserializer().Decode
 			obj, _, err := decode([]byte(preflightContent), nil, nil)
 			if err != nil {
-				return errors.Wrapf(err, "failed to parse %s", v)
+				return specIssuesExitCode, errors.Wrapf(err, "failed to parse %s", v)
 			}
 
 			if spec, ok := obj.(*troubleshootv1beta2.Preflight); ok {
